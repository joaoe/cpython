import unittest
import gc
from tkinter import (Variable, StringVar, IntVar, DoubleVar, BooleanVar, Tcl,
                     TclError)


class Var(Variable):

    _default = "default"
    side_effect = False

    def set(self, value):
        self.side_effect = True
        super().set(value)


class TestBase(unittest.TestCase):

    def setUp(self):
        self.root = Tcl()

    def tearDown(self):
        del self.root


class TestVariable(TestBase):

    def info_exists(self, *args):
        return self.root.getboolean(self.root.call("info", "exists", *args))

    def test_default(self):
        v = Variable(self.root)
        self.assertEqual("", v.get())
        self.assertRegex(str(v), r"^PY_VAR(\d+)$")

    def test_name_and_value(self):
        v = Variable(self.root, "sample string", "varname")
        self.assertEqual("sample string", v.get())
        self.assertEqual("varname", str(v))

    def test___del__(self):
        self.assertFalse(self.info_exists("varname"))
        v = Variable(self.root, "sample string", "varname")
        self.assertTrue(self.info_exists("varname"))
        del v
        self.assertFalse(self.info_exists("varname"))

    def test_dont_unset_not_existing(self):
        self.assertFalse(self.info_exists("varname"))
        v1 = Variable(self.root, name="name")
        v2 = Variable(self.root, name="name")
        del v1
        self.assertFalse(self.info_exists("name"))
        # shouldn't raise exception
        del v2
        self.assertFalse(self.info_exists("name"))

    def test___eq__(self):
        # values doesn't matter, only class and name are checked
        v1 = Variable(self.root, name="abc")
        v2 = Variable(self.root, name="abc")
        self.assertEqual(v1, v2)

        v3 = Variable(self.root, name="abc")
        v4 = StringVar(self.root, name="abc")
        self.assertNotEqual(v3, v4)

    def test_invalid_name(self):
        with self.assertRaises(TypeError):
            Variable(self.root, name=123)

    def test_null_in_name(self):
        with self.assertRaises(ValueError):
            Variable(self.root, name='var\x00name')
        with self.assertRaises(ValueError):
            self.root.globalsetvar('var\x00name', "value")
        with self.assertRaises(ValueError):
            self.root.globalsetvar(b'var\x00name', "value")
        with self.assertRaises(ValueError):
            self.root.setvar('var\x00name', "value")
        with self.assertRaises(ValueError):
            self.root.setvar(b'var\x00name', "value")

    def test_initialize(self):
        v = Var(self.root)
        self.assertFalse(v.side_effect)
        v.set("value")
        self.assertTrue(v.side_effect)

<<<<<<< HEAD
    def test_trace_old(self):
        # Old interface
        v = Var(self.root)
=======
    def test_trace(self):
        v = Variable(self.root)
>>>>>>> 745a407d
        vname = str(v)
        trace = []
        def read_tracer(*args):
            trace.append(('read',) + args)
        def write_tracer(*args):
            trace.append(('write',) + args)
        cb1 = v.trace_variable('r', read_tracer)
        cb2 = v.trace_variable('wu', write_tracer)
        self.assertEqual(sorted(v.trace_vinfo()), [('r', cb1), ('wu', cb2)])
        self.assertEqual(trace, [])

        v.set('spam')
        self.assertEqual(trace, [('write', vname, '', 'w')])

        trace = []
        v.get()
        self.assertEqual(trace, [('read', vname, '', 'r')])

        trace = []
        info = sorted(v.trace_vinfo())
        v.trace_vdelete('w', cb1)  # Wrong mode
        self.assertEqual(sorted(v.trace_vinfo()), info)
        with self.assertRaises(TclError):
            v.trace_vdelete('r', 'spam')  # Wrong command name
        self.assertEqual(sorted(v.trace_vinfo()), info)
        v.trace_vdelete('r', (cb1, 43)) # Wrong arguments
        self.assertEqual(sorted(v.trace_vinfo()), info)
        v.get()
        self.assertEqual(trace, [('read', vname, '', 'r')])

        trace = []
        v.trace_vdelete('r', cb1)
        self.assertEqual(v.trace_vinfo(), [('wu', cb2)])
        v.get()
        self.assertEqual(trace, [])

        trace = []
        del write_tracer
        gc.collect()
        v.set('eggs')
        self.assertEqual(trace, [('write', vname, '', 'w')])

        trace = []
        del v
        gc.collect()
        self.assertEqual(trace, [('write', vname, '', 'u')])

<<<<<<< HEAD
    def test_trace(self):
        v = Var(self.root)
        vname = str(v)
        trace = []
        def read_tracer(*args):
            trace.append(('read',) + args)
        def write_tracer(*args):
            trace.append(('write',) + args)
        tr1 = v.trace_add('read', read_tracer)
        tr2 = v.trace_add(['write', 'unset'], write_tracer)
        self.assertEqual(sorted(v.trace_info()), [
                         (('read',), tr1),
                         (('write', 'unset'), tr2)])
        self.assertEqual(trace, [])

        v.set('spam')
        self.assertEqual(trace, [('write', vname, '', 'write')])

        trace = []
        v.get()
        self.assertEqual(trace, [('read', vname, '', 'read')])

        trace = []
        info = sorted(v.trace_info())
        v.trace_remove('write', tr1)  # Wrong mode
        self.assertEqual(sorted(v.trace_info()), info)
        with self.assertRaises(TclError):
            v.trace_remove('read', 'spam')  # Wrong command name
        self.assertEqual(sorted(v.trace_info()), info)
        v.get()
        self.assertEqual(trace, [('read', vname, '', 'read')])

        trace = []
        v.trace_remove('read', tr1)
        self.assertEqual(v.trace_info(), [(('write', 'unset'), tr2)])
        v.get()
        self.assertEqual(trace, [])

        trace = []
        del write_tracer
        gc.collect()
        v.set('eggs')
        self.assertEqual(trace, [('write', vname, '', 'write')])

        trace = []
        del v
        gc.collect()
        self.assertEqual(trace, [('write', vname, '', 'unset')])

=======
>>>>>>> 745a407d

class TestStringVar(TestBase):

    def test_default(self):
        v = StringVar(self.root)
        self.assertEqual("", v.get())

    def test_get(self):
        v = StringVar(self.root, "abc", "name")
        self.assertEqual("abc", v.get())
        self.root.globalsetvar("name", "value")
        self.assertEqual("value", v.get())

    def test_get_null(self):
        v = StringVar(self.root, "abc\x00def", "name")
        self.assertEqual("abc\x00def", v.get())
        self.root.globalsetvar("name", "val\x00ue")
        self.assertEqual("val\x00ue", v.get())


class TestIntVar(TestBase):

    def test_default(self):
        v = IntVar(self.root)
        self.assertEqual(0, v.get())

    def test_get(self):
        v = IntVar(self.root, 123, "name")
        self.assertEqual(123, v.get())
        self.root.globalsetvar("name", "345")
        self.assertEqual(345, v.get())

    def test_invalid_value(self):
        v = IntVar(self.root, name="name")
        self.root.globalsetvar("name", "value")
        with self.assertRaises((ValueError, TclError)):
            v.get()
        self.root.globalsetvar("name", "345.0")
        with self.assertRaises((ValueError, TclError)):
            v.get()


class TestDoubleVar(TestBase):

    def test_default(self):
        v = DoubleVar(self.root)
        self.assertEqual(0.0, v.get())

    def test_get(self):
        v = DoubleVar(self.root, 1.23, "name")
        self.assertAlmostEqual(1.23, v.get())
        self.root.globalsetvar("name", "3.45")
        self.assertAlmostEqual(3.45, v.get())

    def test_get_from_int(self):
        v = DoubleVar(self.root, 1.23, "name")
        self.assertAlmostEqual(1.23, v.get())
        self.root.globalsetvar("name", "3.45")
        self.assertAlmostEqual(3.45, v.get())
        self.root.globalsetvar("name", "456")
        self.assertAlmostEqual(456, v.get())

    def test_invalid_value(self):
        v = DoubleVar(self.root, name="name")
        self.root.globalsetvar("name", "value")
        with self.assertRaises((ValueError, TclError)):
            v.get()


class TestBooleanVar(TestBase):

    def test_default(self):
        v = BooleanVar(self.root)
        self.assertIs(v.get(), False)

    def test_get(self):
        v = BooleanVar(self.root, True, "name")
        self.assertIs(v.get(), True)
        self.root.globalsetvar("name", "0")
        self.assertIs(v.get(), False)
        self.root.globalsetvar("name", 42 if self.root.wantobjects() else 1)
        self.assertIs(v.get(), True)
        self.root.globalsetvar("name", 0)
        self.assertIs(v.get(), False)
        self.root.globalsetvar("name", "on")
        self.assertIs(v.get(), True)

    def test_set(self):
        true = 1 if self.root.wantobjects() else "1"
        false = 0 if self.root.wantobjects() else "0"
        v = BooleanVar(self.root, name="name")
        v.set(True)
        self.assertEqual(self.root.globalgetvar("name"), true)
        v.set("0")
        self.assertEqual(self.root.globalgetvar("name"), false)
        v.set(42)
        self.assertEqual(self.root.globalgetvar("name"), true)
        v.set(0)
        self.assertEqual(self.root.globalgetvar("name"), false)
        v.set("on")
        self.assertEqual(self.root.globalgetvar("name"), true)

    def test_invalid_value_domain(self):
        false = 0 if self.root.wantobjects() else "0"
        v = BooleanVar(self.root, name="name")
        with self.assertRaises(TclError):
            v.set("value")
        self.assertEqual(self.root.globalgetvar("name"), false)
        self.root.globalsetvar("name", "value")
        with self.assertRaises(ValueError):
            v.get()
        self.root.globalsetvar("name", "1.0")
        with self.assertRaises(ValueError):
            v.get()


tests_gui = (TestVariable, TestStringVar, TestIntVar,
             TestDoubleVar, TestBooleanVar)


if __name__ == "__main__":
    from test.support import run_unittest
    run_unittest(*tests_gui)<|MERGE_RESOLUTION|>--- conflicted
+++ resolved
@@ -87,14 +87,9 @@
         v.set("value")
         self.assertTrue(v.side_effect)
 
-<<<<<<< HEAD
     def test_trace_old(self):
         # Old interface
-        v = Var(self.root)
-=======
-    def test_trace(self):
         v = Variable(self.root)
->>>>>>> 745a407d
         vname = str(v)
         trace = []
         def read_tracer(*args):
@@ -142,9 +137,8 @@
         gc.collect()
         self.assertEqual(trace, [('write', vname, '', 'u')])
 
-<<<<<<< HEAD
     def test_trace(self):
-        v = Var(self.root)
+        v = Variable(self.root)
         vname = str(v)
         trace = []
         def read_tracer(*args):
@@ -192,8 +186,6 @@
         gc.collect()
         self.assertEqual(trace, [('write', vname, '', 'unset')])
 
-=======
->>>>>>> 745a407d
 
 class TestStringVar(TestBase):
 
